[package]
name = "stac"
description = "Rust library for the SpatioTemporal Asset Catalog (STAC) specification"
version = "0.12.0"
keywords = ["geospatial", "stac", "metadata", "geo"]
authors.workspace = true
categories.workspace = true
edition.workspace = true
homepage.workspace = true
license.workspace = true
repository.workspace = true
rust-version.workspace = true

[features]
geo = ["dep:geo"]
<<<<<<< HEAD
geoarrow = [
    "dep:geoarrow-array",
    "dep:geoarrow-schema",
    "dep:arrow-array",
    "dep:arrow-cast",
    "dep:arrow-json",
    "dep:arrow-schema",
    "dep:geo-traits",
    "dep:geo-types",
]
geoparquet = ["dep:geoarrow-geoparquet", "dep:parquet"]
geoparquet-compression = ["geoparquet", "geoarrow-geoparquet/compression"]
=======
geoarrow = ["dep:geoarrow", "dep:arrow", "dep:geo-types"]
geoparquet = ["geoarrow", "geoarrow/parquet", "dep:parquet"]
geoparquet-compression = [
    "geoparquet",
    "geoarrow/parquet_compression",
    "parquet/snap",
    "parquet/brotli",
    "parquet/flate2",
    "parquet/lz4",
    "parquet/zstd",
]
>>>>>>> 4d6a60a3
object-store = ["dep:object_store", "dep:tokio"]
object-store-aws = ["object-store", "object_store/aws"]
object-store-azure = ["object-store", "object_store/azure"]
object-store-gcp = ["object-store", "object_store/gcp"]
object-store-http = ["object-store", "object_store/http"]
object-store-all = [
    "object-store-aws",
    "object-store-azure",
    "object-store-gcp",
    "object-store-http",
]
reqwest = ["dep:reqwest"]
validate = ["dep:jsonschema", "dep:fluent-uri", "reqwest"]

[dependencies]
arrow = { workspace = true, optional = true }
bytes.workspace = true
chrono = { workspace = true, features = ["serde"] }
fluent-uri = { workspace = true, optional = true }
geo = { workspace = true, optional = true }
geo-traits = { workspace = true, optional = true }
geo-types = { workspace = true, optional = true }
geoarrow-array = { workspace = true, optional = true }
geoarrow-geoparquet = { workspace = true, optional = true }
geoarrow-schema = { workspace = true, optional = true }
geojson.workspace = true
indexmap.workspace = true
jsonschema = { workspace = true, optional = true, features = ["resolve-http"] }
log.workspace = true
mime.workspace = true
object_store = { workspace = true, optional = true }
parquet = { workspace = true, optional = true }
reqwest = { workspace = true, features = ["json", "blocking"], optional = true }
serde = { workspace = true, features = ["derive"] }
serde_json = { workspace = true, features = ["preserve_order"] }
stac-derive.workspace = true
thiserror.workspace = true
tokio = { workspace = true, optional = true }
tracing.workspace = true
url = { workspace = true, features = ["serde"] }

[dev-dependencies]
assert-json-diff.workspace = true
bytes.workspace = true
rstest.workspace = true
tempfile.workspace = true
tokio = { workspace = true, features = ["macros"] }
tokio-test.workspace = true

[[test]]
name = "examples"
required-features = ["validate"]

[[test]]
name = "migrate"
required-features = ["validate"]

[[test]]
name = "aws"
required-features = ["object-store-aws"]

[package.metadata.docs.rs]
all-features = true
rustdoc-args = ["--cfg", "docsrs"]

[package.metadata.cargo-all-features]
max_combination_size = 2
denylist = [
    "geoparquet-compression",
    "object-store-all",
    "object-store-aws",
    "object-store-azure",
    "object-store-gcp",
    "object-store-http",
]<|MERGE_RESOLUTION|>--- conflicted
+++ resolved
@@ -13,7 +13,6 @@
 
 [features]
 geo = ["dep:geo"]
-<<<<<<< HEAD
 geoarrow = [
     "dep:geoarrow-array",
     "dep:geoarrow-schema",
@@ -26,19 +25,6 @@
 ]
 geoparquet = ["dep:geoarrow-geoparquet", "dep:parquet"]
 geoparquet-compression = ["geoparquet", "geoarrow-geoparquet/compression"]
-=======
-geoarrow = ["dep:geoarrow", "dep:arrow", "dep:geo-types"]
-geoparquet = ["geoarrow", "geoarrow/parquet", "dep:parquet"]
-geoparquet-compression = [
-    "geoparquet",
-    "geoarrow/parquet_compression",
-    "parquet/snap",
-    "parquet/brotli",
-    "parquet/flate2",
-    "parquet/lz4",
-    "parquet/zstd",
-]
->>>>>>> 4d6a60a3
 object-store = ["dep:object_store", "dep:tokio"]
 object-store-aws = ["object-store", "object_store/aws"]
 object-store-azure = ["object-store", "object_store/azure"]
@@ -54,7 +40,10 @@
 validate = ["dep:jsonschema", "dep:fluent-uri", "reqwest"]
 
 [dependencies]
-arrow = { workspace = true, optional = true }
+arrow-array = { workspace = true, optional = true }
+arrow-cast = { workspace = true, optional = true }
+arrow-json = { workspace = true, optional = true }
+arrow-schema = { workspace = true, optional = true }
 bytes.workspace = true
 chrono = { workspace = true, features = ["serde"] }
 fluent-uri = { workspace = true, optional = true }
