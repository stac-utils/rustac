--- conflicted
+++ resolved
@@ -240,27 +240,10 @@
         if let Some((sql, params)) = self.build_query(href, search)? {
             log::debug!("duckdb sql: {sql}");
             let mut statement = self.prepare(&sql)?;
-<<<<<<< HEAD
             statement.execute(duckdb::params_from_iter(params))?;
-            Ok(SearchArrowBatchIter::new(statement, self.convert_wkb))
-=======
-            statement
-                .query_arrow(duckdb::params_from_iter(params))?
-                .map(|record_batch| {
-                    let mut record_batch = if self.convert_wkb {
-                        stac::geoarrow::with_native_geometry(record_batch, "geometry")?
-                    } else {
-                        stac::geoarrow::add_wkb_metadata(record_batch, "geometry")?
-                    };
-                    if self.remove_filename_column {
-                        record_batch = remove_column(record_batch, "filename");
-                    }
-                    Ok(record_batch)
-                })
-                .collect::<Result<_>>()
->>>>>>> 8bba6765
+            Ok(SearchArrowBatchIter::new(statement, self.convert_wkb, self.remove_filename_column))
         } else {
-            Ok(SearchArrowBatchIter::empty(self.convert_wkb))
+            Ok(SearchArrowBatchIter::empty(self.convert_wkb, self.remove_filename_column))
         }
     }
 
@@ -493,28 +476,30 @@
     }
 }
 
-<<<<<<< HEAD
 /// Iterator returned by [`Client::search_to_arrow`].
 pub struct SearchArrowBatchIter<'conn> {
     statement: Option<Statement<'conn>>,
     convert_wkb: bool,
+    remove_filename_column: bool,
     schema: Option<SchemaRef>,
 }
 
 impl<'conn> SearchArrowBatchIter<'conn> {
-    fn new(statement: Statement<'conn>, convert_wkb: bool) -> Self {
+    fn new(statement: Statement<'conn>, convert_wkb: bool, remove_filename_column: bool) -> Self {
         let schema = Some(statement.schema());
         Self {
             statement: Some(statement),
             convert_wkb,
+            remove_filename_column,
             schema,
         }
     }
 
-    fn empty(convert_wkb: bool) -> Self {
+    fn empty(convert_wkb: bool, remove_filename_column: bool) -> Self {
         Self {
             statement: None,
             convert_wkb,
+            remove_filename_column,
             schema: None,
         }
     }
@@ -524,11 +509,15 @@
     }
 
     fn finalize_batch(&self, record_batch: RecordBatch) -> Result<RecordBatch> {
-        if self.convert_wkb {
-            stac::geoarrow::with_native_geometry(record_batch, "geometry").map_err(|err| err.into())
+        let mut record_batch = if self.convert_wkb {
+            stac::geoarrow::with_native_geometry(record_batch, "geometry")?
         } else {
-            stac::geoarrow::add_wkb_metadata(record_batch, "geometry").map_err(|err| err.into())
-        }
+            stac::geoarrow::add_wkb_metadata(record_batch, "geometry")?
+        };
+        if self.remove_filename_column {
+            record_batch = remove_column(record_batch, "filename");
+        }
+        Ok(record_batch)
     }
 }
 
@@ -568,7 +557,7 @@
 
 impl std::error::Error for ArrowExternalError {}
 
-=======
+
 fn remove_column(mut record_batch: RecordBatch, name: &str) -> RecordBatch {
     if let Some((index, _)) = record_batch.schema().column_with_name(name) {
         record_batch.remove_column(index);
@@ -576,7 +565,6 @@
     record_batch
 }
 
->>>>>>> 8bba6765
 #[cfg(test)]
 mod tests {
     use super::Client;
