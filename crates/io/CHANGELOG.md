--- conflicted
+++ resolved
@@ -8,11 +8,8 @@
 
 ### Added
 
-<<<<<<< HEAD
 - Writing **stac-geoparquet** to an object store ([#863](https://github.com/stac-utils/rustac/pull/863))
-=======
 - API client ([#864](https://github.com/stac-utils/rustac/pull/864))
->>>>>>> e06de287
 
 ## [0.1.2] - 2025-11-14
 
