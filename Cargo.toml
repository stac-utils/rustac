--- conflicted
+++ resolved
@@ -56,15 +56,9 @@
 geo = "0.30.0"
 geo-traits = "0.3.0"
 geo-types = "0.7.16"
-<<<<<<< HEAD
 geoarrow-array = "0.4.0"
-geoparquet = "0.4.0-beta.4"
+geoparquet = "0.4.0"
 geoarrow-schema = "0.4.0"
-=======
-geoarrow-array = { git = "https://github.com/geoarrow/geoarrow-rs/", rev = "1d73a8c8f739ac2a9f4cbac928283c19b74db463" }
-geoparquet = { git = "https://github.com/geoarrow/geoarrow-rs/", rev = "1d73a8c8f739ac2a9f4cbac928283c19b74db463" }
-geoarrow-schema = { git = "https://github.com/geoarrow/geoarrow-rs/", rev = "1d73a8c8f739ac2a9f4cbac928283c19b74db463" }
->>>>>>> 2bf1da59
 geojson = "0.24.1"
 getrandom = { version = "0.3.3", features = ["wasm_js"] }
 http = "1.1"
