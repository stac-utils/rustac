--- conflicted
+++ resolved
@@ -76,15 +76,8 @@
 object_store = "0.12.0"
 parquet = { version = "56.0.0" }
 quote = "1.0"
-<<<<<<< HEAD
 reqwest = { version = "0.13.1", features = ["query"] }
-referencing = { version = "0.37.0", features = ["retrieve-async"] }
-=======
-reqwest = { version = "0.12.8", default-features = false, features = [
-    "rustls-tls",
-] }
 referencing = { version = "0.38.1", features = ["retrieve-async"] }
->>>>>>> 64713448
 rstest = "0.26.1"
 rustls = "0.23.22"
 serde = "1.0"
